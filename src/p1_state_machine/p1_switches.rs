//! We begin our hands on exploration of state machines with two very simple examples.
//! In these examples, we use actualy switch boards as the state machine. The state is,
//! well, just the state of the switches.

use super::StateMachine;

/// This state machine models a single light switch.
/// The internal state, a bool, represents whether the switch is on or not.
pub struct LightSwitch;

/// We model this simple system as a state machine with a single transition - toggling the switch
/// Because there is only a single kind of transition, we can use a unit struct.
impl StateMachine for LightSwitch {
    type State = bool;
    type Transition = ();

    fn next_state(starting_state: &bool, _: &()) -> bool {
        !starting_state
    }
}

/// This second  state machine models two light switches with one weird property.
/// Whenever switch one is turned off, switch two also goes off.
pub struct WeirdSwitchMachine;

/// The state is now two switches instead of one so we use a struct.
#[derive(PartialEq, Eq, Debug)]
pub struct TwoSwitches {
    first_switch: bool,
    second_switch: bool,
}

/// Now there are two switches so we need a proper type for the transition.
pub enum Toggle {
    FirstSwitch,
    SecondSwitch,
}

/// We model this system as a state machine with two possible transitions
impl StateMachine for WeirdSwitchMachine {
    type State = TwoSwitches;
    type Transition = Toggle;

    fn next_state(starting_state: &TwoSwitches, t: &Toggle) -> TwoSwitches {
<<<<<<< HEAD
        match t {
            Toggle::SecondSwitch => TwoSwitches {
                first_switch: starting_state.first_switch,
                second_switch: !starting_state.second_switch,
            },
            Toggle::FirstSwitch => TwoSwitches {
                first_switch: !starting_state.first_switch,
                second_switch: if starting_state.first_switch {
                    false
                } else {
                    starting_state.second_switch
                },
            },
        }
=======
        todo!("Exercise 2")
>>>>>>> b11d0428
    }
}

#[test]
fn sm_1_light_switch_toggles_off() {
    assert!(!LightSwitch::next_state(&true, &()));
}

#[test]
fn sm_1_light_switch_toggles_on() {
    assert!(LightSwitch::next_state(&false, &()));
}

#[test]
fn sm_1_two_switches_first_goes_on() {
    let state = TwoSwitches {
        first_switch: false,
        second_switch: false,
    };

    assert_eq!(
        WeirdSwitchMachine::next_state(&state, &Toggle::FirstSwitch),
        TwoSwitches {
            first_switch: true,
            second_switch: false,
        }
    );
}

#[test]
fn sm_1_two_switches_first_goes_off_second_was_on() {
    // This is the special case. We have to make sure the second one goes off with it.
    let state = TwoSwitches {
        first_switch: true,
        second_switch: true,
    };

    assert_eq!(
        WeirdSwitchMachine::next_state(&state, &Toggle::FirstSwitch),
        TwoSwitches {
            first_switch: false,
            second_switch: false,
        }
    );
}

#[test]
fn sm_1_two_switches_first_goes_off_second_was_off() {
    // This is adjascent to the special case. We have to make sure the second one stays off.
    let state = TwoSwitches {
        first_switch: true,
        second_switch: false,
    };

    assert_eq!(
        WeirdSwitchMachine::next_state(&state, &Toggle::FirstSwitch),
        TwoSwitches {
            first_switch: false,
            second_switch: false,
        }
    );
}

#[test]
fn sm_1_two_switches_second_goes_on() {
    let state = TwoSwitches {
        first_switch: false,
        second_switch: false,
    };

    assert_eq!(
        WeirdSwitchMachine::next_state(&state, &Toggle::SecondSwitch),
        TwoSwitches {
            first_switch: false,
            second_switch: true,
        }
    );
}

#[test]
fn sm_1_two_switches_second_goes_off() {
    let state = TwoSwitches {
        first_switch: true,
        second_switch: true,
    };

    assert_eq!(
        WeirdSwitchMachine::next_state(&state, &Toggle::SecondSwitch),
        TwoSwitches {
            first_switch: true,
            second_switch: false,
        }
    );
}<|MERGE_RESOLUTION|>--- conflicted
+++ resolved
@@ -42,7 +42,6 @@
     type Transition = Toggle;
 
     fn next_state(starting_state: &TwoSwitches, t: &Toggle) -> TwoSwitches {
-<<<<<<< HEAD
         match t {
             Toggle::SecondSwitch => TwoSwitches {
                 first_switch: starting_state.first_switch,
@@ -57,9 +56,6 @@
                 },
             },
         }
-=======
-        todo!("Exercise 2")
->>>>>>> b11d0428
     }
 }
 
