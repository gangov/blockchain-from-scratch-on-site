--- conflicted
+++ resolved
@@ -48,15 +48,10 @@
 
 /// Create a PoW consensus engine that has a difficulty threshold such that roughly 1 in 100 blocks
 /// with randomly drawn nonces will be valid. That is: the threshold should be u64::max_value() / 100.
-<<<<<<< HEAD
-pub fn moderate_difficulty_pow() -> impl Consensus {
+pub fn moderate_difficulty_pow() -> PoW {
     PoW {
         threshold: u64::MAX / 100,
     }
-=======
-pub fn moderate_difficulty_pow() -> PoW {
-    todo!("Exercise 3")
->>>>>>> ab9164b4
 }
 
 /// Create an instance of the PoW Consensus that behaves identically to the trivial
